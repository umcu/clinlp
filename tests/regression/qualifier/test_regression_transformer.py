--- conflicted
+++ resolved
@@ -39,13 +39,8 @@
                     assert predicted_ent.start == example_ent["start"]
                     assert predicted_ent.end == example_ent["end"]
                     assert str(predicted_ent) == example_ent["text"]
-<<<<<<< HEAD
-                    assert predicted_ent._.qualifiers == set(
-                        q for q in example_ent["qualifiers"] if q['label'] == "Negation.NEGATED"
-=======
                     assert getattr(predicted_ent._, ATTR_QUALIFIERS_STR) == set(
                         q for q in example_ent["qualifiers"] if q == "Negation.NEGATED"
->>>>>>> 0bdd99d8
                     )
                 except AssertionError:
                     print(
