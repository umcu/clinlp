from abc import ABC, abstractmethod
from dataclasses import dataclass, field
from typing import Optional

from spacy.tokens import Doc, Span, Token

ATTR_QUALIFIERS = "qualifiers"
ATTR_QUALIFIERS_STR = f"{ATTR_QUALIFIERS}_str"
ATTR_QUALIFIERS_DICT = f"{ATTR_QUALIFIERS}_dict"


def qualifiers_to_str(ent: Span):
    qualifiers = getattr(ent._, ATTR_QUALIFIERS)

    if qualifiers is None:
        return None

    return {str(q) for q in qualifiers}


def qualifiers_to_dict(ent: Span):
    qualifiers = getattr(ent._, ATTR_QUALIFIERS)

    if qualifiers is None:
        return None

    return [q.to_dict() for q in qualifiers]


Span.set_extension(name=ATTR_QUALIFIERS, default=None)
Span.set_extension(name=ATTR_QUALIFIERS_STR, getter=qualifiers_to_str)
Span.set_extension(name=ATTR_QUALIFIERS_DICT, getter=qualifiers_to_dict)


@dataclass(frozen=True)
class Qualifier:
    name: str = field(compare=True)
    value: str = field(compare=True)
    ordinal: int = field(compare=False)
    prob: Optional[float] = field(default=None, compare=False)

    def to_dict(self):
        return {"label": str(self), "prob": self.prob}

    def __str__(self):
        return f"{self.name}.{self.value}"


class QualifierFactory:
    def __init__(self, name: str, values: list[str]):
        self.name = name

        if len(set(values)) != len(values):
            raise ValueError(f"Please do not provide any duplicate values ({values})")

        self.values = values

    def get_qualifier(self, value: Optional[str] = None, *args, **kwargs):
        if value is None:
            value = self.values[0]

        if value not in self.values:
            raise ValueError(
                f"The qualifier {self.name} cannot take value '{value}'. Please choose one of {self.values}.d"
            )

        return Qualifier(name=self.name, value=value, ordinal=self.values.index(value), *args, **kwargs)

class QualifierDetector(ABC):
    """For usage as a spaCy pipeline component"""

    def _initialize_qualifiers(self, entity: Span):
<<<<<<< HEAD
        if getattr(entity._, QUALIFIERS_ATTR) is None:
            setattr(entity._, QUALIFIERS_ATTR, [])

    def add_qualifier_to_ent(self, entity: Span, new_qualifier: Qualifier, prob: float):
        self._initialize_qualifiers(entity)

        getattr(entity._, QUALIFIERS_ATTR).append({'label': str(new_qualifier), 'proba': prob})
=======
        setattr(entity._, ATTR_QUALIFIERS, set())

    def add_qualifier_to_ent(self, entity: Span, new_qualifier: Qualifier):
        if getattr(entity._, ATTR_QUALIFIERS) is None:
            self._initialize_qualifiers(entity)

        getattr(entity._, ATTR_QUALIFIERS).add(new_qualifier)
>>>>>>> 0bdd99d8

    @abstractmethod
    def detect_qualifiers(self, doc: Doc):
        pass

    def __call__(self, doc: Doc):
        if len(doc.ents) == 0:
            return doc

        for ent in doc.ents:
            self._initialize_qualifiers(ent)

        return self.detect_qualifiers(doc)<|MERGE_RESOLUTION|>--- conflicted
+++ resolved
@@ -2,7 +2,7 @@
 from dataclasses import dataclass, field
 from typing import Optional
 
-from spacy.tokens import Doc, Span, Token
+from spacy.tokens import Doc, Span
 
 ATTR_QUALIFIERS = "qualifiers"
 ATTR_QUALIFIERS_STR = f"{ATTR_QUALIFIERS}_str"
@@ -66,19 +66,11 @@
 
         return Qualifier(name=self.name, value=value, ordinal=self.values.index(value), *args, **kwargs)
 
+
 class QualifierDetector(ABC):
     """For usage as a spaCy pipeline component"""
 
     def _initialize_qualifiers(self, entity: Span):
-<<<<<<< HEAD
-        if getattr(entity._, QUALIFIERS_ATTR) is None:
-            setattr(entity._, QUALIFIERS_ATTR, [])
-
-    def add_qualifier_to_ent(self, entity: Span, new_qualifier: Qualifier, prob: float):
-        self._initialize_qualifiers(entity)
-
-        getattr(entity._, QUALIFIERS_ATTR).append({'label': str(new_qualifier), 'proba': prob})
-=======
         setattr(entity._, ATTR_QUALIFIERS, set())
 
     def add_qualifier_to_ent(self, entity: Span, new_qualifier: Qualifier):
@@ -86,7 +78,6 @@
             self._initialize_qualifiers(entity)
 
         getattr(entity._, ATTR_QUALIFIERS).add(new_qualifier)
->>>>>>> 0bdd99d8
 
     @abstractmethod
     def detect_qualifiers(self, doc: Doc):
