--- conflicted
+++ resolved
@@ -28,11 +28,7 @@
 @Language.factory(
     name="clinlp_negation_transformer",
     requires=["doc.ents"],
-<<<<<<< HEAD
-    assigns=[f"token._.{QUALIFIERS_ATTR}"],
-=======
     assigns=[f"span._.{ATTR_QUALIFIERS}"],
->>>>>>> 0bdd99d8
     default_config=_defaults_negation_transformer,
 )
 @clinlp_autocomponent
@@ -55,11 +51,7 @@
         self.negation_threshold = negation_threshold
         self.affirmed_threshold = affirmed_threshold
 
-<<<<<<< HEAD
-        self.negation_qualifier = Qualifier("Negation", ["AFFIRMED", "NEGATED", "UNKNOWN"])
-=======
-        self.negation_factory = QualifierFactory("Negation", ["AFFIRMED", "NEGATED"])
->>>>>>> 0bdd99d8
+        self.negation_factory = QualifierFactory("Negation", ["AFFIRMED", "UNKNOWN", "NEGATED"])
 
         self.tokenizer = AutoTokenizer.from_pretrained(TRANSFORMER_REPO)
         self.model = RobertaForTokenClassification.from_pretrained(TRANSFORMER_REPO)
@@ -108,7 +100,7 @@
             results.append(probas_aggregator(pos[0] + pos[2] for pos in probas[i][start_token : end_token + 1]))
 
         return results
-    
+
     def _get_negation_prob(
         self, text: str, ent_start_char: int, ent_end_char: int, probas_aggregator: Callable
     ) -> float:
@@ -120,12 +112,12 @@
         end_token = inputs.char_to_token(ent_end_char - 1)
 
         return probas_aggregator(pos[0] + pos[2] for pos in probas[start_token : end_token + 1])
-    
+
     #TODO: add batch processing to perform  self._get_ent_window,
     # self._trim_ent_boundaries and self._fill_ent_placeholder
 
     def detect_qualifiers(self, doc: Doc):
-        # TODO: perhaps good to add a document-level qualifier that does not rely on the entities and instead 
+        # TODO: perhaps good to add a document-level qualifier that does not rely on the entities and instead
         #  aggregates the proba over strided spans with fixed length, and subsequently give a document-level qualification
         #  I think we then have to add .cats qualifiers instead of token/span qualifiers
 
@@ -140,7 +132,6 @@
                     text, ent_start_char, ent_end_char, placeholder=self.placeholder
                 )
 
-<<<<<<< HEAD
             proba = self._get_negation_prob(text, ent_start_char, ent_end_char, probas_aggregator=self.probas_aggregator)
             if ( proba > self.negation_threshold ):
                 self.add_qualifier_to_ent(ent, self.negation_qualifier.NEGATED, proba)
@@ -148,12 +139,4 @@
                 self.add_qualifier_to_ent(ent, self.negation_qualifier.AFFIRMED, proba)
             else:
                 self.add_qualifier_to_ent(ent, self.negation_qualifier.UNKNOWN, proba)
-=======
-            if (
-                self._get_negation_prob(text, ent_start_char, ent_end_char, probas_aggregator=self.probas_aggregator)
-                > self.negation_threshold
-            ):
-                self.add_qualifier_to_ent(ent, self.negation_factory.get_qualifier("NEGATED"))
-
->>>>>>> 0bdd99d8
         return doc